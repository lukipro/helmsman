--- conflicted
+++ resolved
@@ -44,11 +44,8 @@
 var suppressDiffSecrets bool
 var diffContext int
 var noEnvSubst bool
-<<<<<<< HEAD
 var updateDeps bool
-=======
 var forceUpgrades bool
->>>>>>> 11963c94
 
 const tempFilesDir = ".helmsman-tmp"
 const stableHelmRepo = "https://kubernetes-charts.storage.googleapis.com"
