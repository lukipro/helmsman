--- conflicted
+++ resolved
@@ -43,14 +43,15 @@
 
 [[projects]]
   branch = "master"
-  digest = "1:a3634c13a25998109db4c6298c5b36b79012eafa7fe23cb6d5ab2a552a4f07cb"
+  digest = "1:6b0fcd019bd122e25de32a7e4c1f9ab6e5413cb8c6e508d882b211d2e2f6e629"
   name = "github.com/Praqma/helmsman"
   packages = [
     "aws",
+    "azure",
     "gcs",
   ]
   pruneopts = "UT"
-  revision = "11f6f3acdf268328ff7d1469e032d351875b1f81"
+  revision = "ed3dc3cc70ccc4bef59acf19d4f4fb79f38529e9"
 
 [[projects]]
   digest = "1:c78f02a2c6a138255ce52eefe18b62fe4e89815e4289819582c643ce51cdbf84"
@@ -351,13 +352,11 @@
   analyzer-version = 1
   input-imports = [
     "cloud.google.com/go/storage",
-<<<<<<< HEAD
-=======
     "github.com/Azure/azure-pipeline-go/pipeline",
->>>>>>> ed3dc3cc
     "github.com/Azure/azure-storage-blob-go/azblob",
     "github.com/BurntSushi/toml",
     "github.com/Praqma/helmsman/aws",
+    "github.com/Praqma/helmsman/azure",
     "github.com/Praqma/helmsman/gcs",
     "github.com/aws/aws-sdk-go/aws",
     "github.com/aws/aws-sdk-go/aws/session",
