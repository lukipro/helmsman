package main

import (
	"fmt"
	"regexp"
	"strconv"
	"strings"
)

var outcome plan
var releases string
var settings config

// makePlan creates a plan of the actions needed to make the desired state come true.
func makePlan(s *state) *plan {
	settings = s.Settings
	outcome = createPlan()
	buildState()

	for _, r := range s.Apps {
		decide(r, s)
	}

	return &outcome
}

// decide makes a decision about what commands (actions) need to be executed
// to make a release section of the desired state come true.
func decide(r *release, s *state) {
	// check for presence in defined targets
	if len(targetMap) > 0 {
		if _, ok := targetMap[r.Name]; !ok {
			logDecision("DECISION: release [ "+r.Name+" ] is ignored by target flag. Skipping.", r.Priority, noop)
			return
		}
	}

	if destroy {
		if ok, rs := helmReleaseExists(r, "DEPLOYED"); ok {
			deleteRelease(r, rs)
		}
		if ok, rs := helmReleaseExists(r, "FAILED"); ok {
			deleteRelease(r, rs)
		}
		return
	}

	// check for deletion
	if !r.Enabled {
		if ok, rs := helmReleaseExists(r, ""); ok {
			if !isProtected(r, rs) {

				// delete it
				deleteRelease(r, rs)

			} else {
				logDecision("DECISION: release [ "+r.Name+" ] in namespace [ "+r.Namespace+" ] is PROTECTED. Operations are not allowed on this release until "+
					"you remove its protection.", r.Priority, noop)
			}
		} else {
			logDecision("DECISION: release [ "+r.Name+" ] is set to be disabled but is not yet deployed. Skipping.", r.Priority, noop)
		}

	} else { // check for install/upgrade/rollback
		if ok, rs := helmReleaseExists(r, "deployed"); ok {
			if !isProtected(r, rs) {
				inspectUpgradeScenario(r, rs) // upgrade or move

			} else {
				logDecision("DECISION: release [ "+r.Name+" ] in namespace [ "+r.Namespace+" ] is PROTECTED. Operations are not allowed on this release until "+
					"you remove its protection.", r.Priority, noop)
			}

		} else if ok, rs := helmReleaseExists(r, "deleted"); ok {
			if !isProtected(r, rs) {

				rollbackRelease(r, rs) // rollback

			} else {
				logDecision("DECISION: release [ "+r.Name+" ] in namespace [ "+r.Namespace+" ] is PROTECTED. Operations are not allowed on this release until "+
					"you remove its protection.", r.Priority, noop)
			}

		} else if ok, rs := helmReleaseExists(r, "failed"); ok {

			if !isProtected(r, rs) {

				logDecision("DECISION: release [ "+r.Name+" ] in namespace [ "+r.Namespace+" ] is in FAILED state. I will upgrade it for you. Hope it gets fixed!", r.Priority, change)
				upgradeRelease(r)

			} else {
				logDecision("DECISION: release [ "+r.Name+" ] in namespace [ "+r.Namespace+" ] is PROTECTED. Operations are not allowed on this release until "+
					"you remove its protection.", r.Priority, noop)
			}
		} else {

			installRelease(r) // install a new release

		}

	}

}

// helmCommandFromConfig returns the command used to invoke helm. If configured to
// operate without a tiller it will return `helm tiller run NAMESPACE -- helm`
// where NAMESPACE is the namespace that the release is configured to use.
// If not configured to run without a tiller will just return `helm`.
func helmCommand(namespace string) string {
	if settings.Tillerless {
		return "helm tiller run " + namespace + " -- helm"
	}

	return "helm"
}

// helmCommandFromConfig calls helmCommand returning the correct way to invoke
// helm.
func helmCommandFromConfig(r *release) string {
	return helmCommand(getDesiredTillerNamespace(r))
}

// testRelease creates a Helm command to test a particular release.
func testRelease(r *release) {
	cmd := command{
		Cmd:         "bash",
		Args:        []string{"-c", helmCommandFromConfig(r) + " test " + r.Name + getDesiredTillerNamespaceFlag(r) + getTLSFlags(r)},
		Description: "running tests for release [ " + r.Name + " ]",
	}
	outcome.addCommand(cmd, r.Priority, r)
	logDecision("DECISION: release [ "+r.Name+" ] in namespace [ "+r.Namespace+" ] is required to be tested when installed. Got it!", r.Priority, noop)

}

// installRelease creates a Helm command to install a particular release in a particular namespace using a particular Tiller.
func installRelease(r *release) {

	cmd := command{
		Cmd:         "bash",
		Args:        []string{"-c", helmCommandFromConfig(r) + " install " + r.Chart + " -n " + r.Name + " --namespace " + r.Namespace + getValuesFiles(r) + " --version " + r.Version + getSetValues(r) + getSetStringValues(r) + getWait(r) + getDesiredTillerNamespaceFlag(r) + getTLSFlags(r) + getTimeout(r) + getNoHooks(r) + getDryRunFlags()},
		Description: "installing release [ " + r.Name + " ] in namespace [[ " + r.Namespace + " ]] using Tiller in [ " + getDesiredTillerNamespace(r) + " ]",
	}
	outcome.addCommand(cmd, r.Priority, r)
	logDecision("DECISION: release [ "+r.Name+" ] is not installed. Will install it in namespace [[ "+
		r.Namespace+" ]] using Tiller in [ "+getDesiredTillerNamespace(r)+" ]", r.Priority, create)

	if r.Test {
		testRelease(r)
	}
}

// rollbackRelease evaluates if a rollback action needs to be taken for a given release.
// if the release is already deleted but from a different namespace than the one specified in input,
// it purge deletes it and create it in the specified namespace.
func rollbackRelease(r *release, rs releaseState) {

	if r.Namespace == rs.Namespace {

		cmd := command{
			Cmd:         "bash",
			Args:        []string{"-c", helmCommandFromConfig(r) + " rollback " + r.Name + " " + getReleaseRevision(rs) + getWait(r) + getDesiredTillerNamespaceFlag(r) + getTLSFlags(r) + getTimeout(r) + getNoHooks(r) + getDryRunFlags()},
			Description: "rolling back release [ " + r.Name + " ] using Tiller in [ " + getDesiredTillerNamespace(r) + " ]",
		}
		outcome.addCommand(cmd, r.Priority, r)
		upgradeRelease(r) // this is to reflect any changes in values file(s)
		logDecision("DECISION: release [ "+r.Name+" ] is currently deleted and is desired to be rolledback to "+
			"namespace [[ "+r.Namespace+" ]] . It will also be upgraded in case values have changed.", r.Priority, change)

	} else {

		reInstallRelease(r, rs)
		logDecision("DECISION: release [ "+r.Name+" ] is deleted BUT from namespace [[ "+rs.Namespace+
			" ]]. Will purge delete it from there and install it in namespace [[ "+r.Namespace+" ]]", r.Priority, change)
		logDecision("WARNING: rolling back release [ "+r.Name+" ] from [[ "+rs.Namespace+" ]] to [[ "+r.Namespace+
			" ]] might not correctly connect to existing volumes. Check https://github.com/Praqma/helmsman/blob/master/docs/how_to/move_charts_across_namespaces.md"+
			" for details if this release uses PV and PVC.", r.Priority, change)

	}
}

// deleteRelease deletes a release from a particular Tiller in a k8s cluster
func deleteRelease(r *release, rs releaseState) {
	p := ""
	purgeDesc := ""
	if r.Purge {
		p = "--purge"
		purgeDesc = "and purged!"
	}

	priority := r.Priority
	if settings.ReverseDelete == true {
		priority = priority * -1
	}

	cmd := command{
		Cmd:         "bash",
		Args:        []string{"-c", helmCommandFromConfig(r) + " delete " + p + " " + r.Name + getCurrentTillerNamespaceFlag(rs) + getTLSFlags(r) + getDryRunFlags()},
		Description: "deleting release [ " + r.Name + " ] from namespace [[ " + r.Namespace + " ]] using Tiller in [ " + getDesiredTillerNamespace(r) + " ]",
	}
	outcome.addCommand(cmd, priority, r)
	logDecision("DECISION: release [ "+r.Name+" ] is desired to be deleted "+purgeDesc+". Planning this for you!", priority, delete)
}

// inspectUpgradeScenario evaluates if a release should be upgraded.
// - If the release is already in the same namespace specified in the input,
// it will be upgraded using the values file specified in the release info.
// - If the release is already in the same namespace specified in the input but is using a different chart,
// it will be purge deleted and installed in the same namespace using the new chart.
// - If the release is NOT in the same namespace specified in the input,
// it will be purge deleted and installed in the new namespace.
func inspectUpgradeScenario(r *release, rs releaseState) {

	if r.Namespace == rs.Namespace {
		if extractChartName(r.Chart) == getReleaseChartName(rs) && r.Version != getReleaseChartVersion(rs) {
			// upgrade
			diffRelease(r)
			upgradeRelease(r)
			logDecision("DECISION: release [ "+r.Name+" ] is desired to be upgraded. Planning this for you!", r.Priority, change)

		} else if extractChartName(r.Chart) != getReleaseChartName(rs) {
			reInstallRelease(r, rs)
			logDecision("DECISION: release [ "+r.Name+" ] is desired to use a new Chart [ "+r.Chart+
				" ]. I am planning a purge delete of the current release and will install it with the new chart in namespace [[ "+
				r.Namespace+" ]]", r.Priority, change)

		} else {
			if diff := diffRelease(r); diff != "" {
				upgradeRelease(r)
				logDecision("DECISION: release [ "+r.Name+" ] is currently enabled and have some changed parameters. "+
					"I will upgrade it!", r.Priority, change)
			} else {
				logDecision("DECISION: release [ "+r.Name+" ] is desired to be enabled and is currently enabled. "+
					"Nothing to do here!", r.Priority, noop)
			}
		}
	} else {
		reInstallRelease(r, rs)
		logDecision("DECISION: release [ "+r.Name+" ] is desired to be enabled in a new namespace [[ "+r.Namespace+
			" ]]. I am planning a purge delete of the current release from namespace [[ "+rs.Namespace+" ]] "+
			"and will install it for you in namespace [[ "+r.Namespace+" ]]", r.Priority, change)
		logDecision("WARNING: moving release [ "+r.Name+" ] from [[ "+rs.Namespace+" ]] to [[ "+r.Namespace+
			" ]] might not correctly connect to existing volumes. Check https://github.com/Praqma/helmsman/blob/master/docs/how_to/move_charts_across_namespaces.md"+
			" for details if this release uses PV and PVC.", r.Priority, change)
	}
}

// diffRelease diffs an existing release with the specified values.yaml
func diffRelease(r *release) string {
	exitCode := 0
	msg := ""
	colorFlag := ""
	diffContextFlag := ""
	suppressDiffSecretsFlag := ""
	if noColors {
		colorFlag = "--no-color "
	}
	if diffContext != -1 {
		diffContextFlag = "--context " + strconv.Itoa(diffContext)
	}
	if suppressDiffSecrets {
		suppressDiffSecretsFlag = "--suppress-secrets "
	}

	cmd := command{
		Cmd:         "bash",
<<<<<<< HEAD
		Args:        []string{"-c", helmCommandFromConfig(r) + " diff " + colorFlag + suppressDiffSecretsFlag + "upgrade " + r.Name + " " + r.Chart + getValuesFiles(r) + " --version " + strconv.Quote(r.Version) + " " + getSetValues(r) + getSetStringValues(r) + getDesiredTillerNamespaceFlag(r) + getTLSFlags(r)},
=======
		Args:        []string{"-c", "helm diff " + colorFlag + diffContextFlag + suppressDiffSecretsFlag + "upgrade " + r.Name + " " + r.Chart + getValuesFiles(r) + " --version " + strconv.Quote(r.Version) + " " + getSetValues(r) + getSetStringValues(r) + getDesiredTillerNamespaceFlag(r) + getTLSFlags(r) + getHelmFlags(r)},
>>>>>>> 8e247595
		Description: "diffing release [ " + r.Name + " ] using Tiller in [ " + getDesiredTillerNamespace(r) + " ]",
	}

	if exitCode, msg = cmd.exec(debug, verbose); exitCode != 0 {
		logError("Command returned with exit code: " + string(exitCode) + ". And error message: " + msg)
	} else {
		if (verbose || showDiff) && msg != "" {
			fmt.Println(msg)
		}
	}

	return msg
}

// upgradeRelease upgrades an existing release with the specified values.yaml
func upgradeRelease(r *release) {
	cmd := command{
		Cmd:         "bash",
		Args:        []string{"-c", helmCommandFromConfig(r) + " upgrade " + r.Name + " " + r.Chart + getValuesFiles(r) + " --version " + strconv.Quote(r.Version) + " --force " + getSetValues(r) + getSetStringValues(r) + getWait(r) + getDesiredTillerNamespaceFlag(r) + getTLSFlags(r) + getTimeout(r) + getNoHooks(r) + getDryRunFlags()},
		Description: "upgrading release [ " + r.Name + " ] using Tiller in [ " + getDesiredTillerNamespace(r) + " ]",
	}

	outcome.addCommand(cmd, r.Priority, r)
}

// reInstallRelease purge deletes a release and reinstalls it.
// This is used when moving a release to another namespace or when changing the chart used for it.
func reInstallRelease(r *release, rs releaseState) {

	delCmd := command{
		Cmd:         "bash",
		Args:        []string{"-c", helmCommandFromConfig(r) + " delete --purge " + r.Name + getCurrentTillerNamespaceFlag(rs) + getTLSFlags(r) + getDryRunFlags()},
		Description: "deleting release [ " + r.Name + " ] from namespace [[ " + r.Namespace + " ]] using Tiller in [ " + getDesiredTillerNamespace(r) + " ]",
	}
	outcome.addCommand(delCmd, r.Priority, r)

	installCmd := command{
		Cmd:         "bash",
		Args:        []string{"-c", helmCommandFromConfig(r) + " install " + r.Chart + " --version " + r.Version + " -n " + r.Name + " --namespace " + r.Namespace + getValuesFiles(r) + getSetValues(r) + getSetStringValues(r) + getWait(r) + getDesiredTillerNamespaceFlag(r) + getTLSFlags(r) + getTimeout(r) + getNoHooks(r) + getDryRunFlags()},
		Description: "installing release [ " + r.Name + " ] in namespace [[ " + r.Namespace + " ]] using Tiller in [ " + getDesiredTillerNamespace(r) + " ]",
	}
	outcome.addCommand(installCmd, r.Priority, r)
}

// logDecision adds the decisions made to the plan.
// Depending on the debug flag being set or not, it will either log the the decision to output or not.
func logDecision(decision string, priority int, decisionType decisionType) {

	outcome.addDecision(decision, priority, decisionType)

}

// extractChartName extracts the Helm chart name from full chart name in the desired state.
// example: it extracts "chartY" from "repoX/chartY" and "chartZ" from "c:\charts\chartZ"
func extractChartName(releaseChart string) string {

	m := chartNameExtractor.FindStringSubmatch(releaseChart)
	if len(m) == 2 {
		return m[1]
	}

	return ""
}

var chartNameExtractor = regexp.MustCompile(`[\\/]([^\\/]+)$`)

// getNoHooks returns the no-hooks flag for install/upgrade commands
func getNoHooks(r *release) string {
	if r.NoHooks {
		return " --no-hooks "
	}
	return ""
}

// getTimeout returns the timeout flag for install/upgrade commands
func getTimeout(r *release) string {
	if r.Timeout != 0 {
		return " --timeout " + strconv.Itoa(r.Timeout)
	}
	return ""
}

// getValuesFiles return partial install/upgrade release command to substitute the -f flag in Helm.
func getValuesFiles(r *release) string {
	var fileList []string

	if r.ValuesFile != "" {
		fileList = append(fileList, r.ValuesFile)
	} else if len(r.ValuesFiles) > 0 {
		fileList = append(fileList, r.ValuesFiles...)
	}

	if r.SecretsFile != "" {
		if !helmPluginExists("secrets") {
			logError("ERROR: helm secrets plugin is not installed/configured correctly. Aborting!")
		}
		if ok := decryptSecret(r.SecretsFile); !ok {
			logError("Failed to decrypt secret file" + r.SecretsFile)
		}
		fileList = append(fileList, r.SecretsFile+".dec")
	} else if len(r.SecretsFiles) > 0 {
		if !helmPluginExists("secrets") {
			logError("ERROR: helm secrets plugin is not installed/configured correctly. Aborting!")
		}
		for i := 0; i < len(r.SecretsFiles); i++ {
			if ok := decryptSecret(r.SecretsFiles[i]); !ok {
				logError("Failed to decrypt secret file" + r.SecretsFiles[i])
			}
			// if .dec extension is added before to the secret filename, don't add it again.
			// This happens at upgrade time (where diff and upgrade both call this function)
			if !isOfType(r.SecretsFiles[i], []string{".dec"}) {
				r.SecretsFiles[i] = r.SecretsFiles[i] + ".dec"
			}
		}
		fileList = append(fileList, r.SecretsFiles...)
	}

	if len(fileList) > 0 {
		return " -f " + strings.Join(fileList, " -f ")
	}
	return ""
}

// getSetValues returns --set params to be used with helm install/upgrade commands
func getSetValues(r *release) string {
	result := ""
	for k, v := range r.Set {
		result = result + " --set " + k + "=\"" + strings.Replace(v, ",", "\\,", -1) + "\""
	}
	return result
}

// getSetStringValues returns --set-string params to be used with helm install/upgrade commands
func getSetStringValues(r *release) string {
	result := ""
	for k, v := range r.SetString {
		result = result + " --set-string " + k + "=\"" + strings.Replace(v, ",", "\\,", -1) + "\""
	}
	return result
}

// getWait returns a partial helm command containing the helm wait flag (--wait) if the wait flag for the release was set to true
// Otherwise, retruns an empty string
func getWait(r *release) string {
	result := ""
	if r.Wait {
		result = " --wait"
	}
	return result
}

// getDesiredNamespace returns the namespace of a release
func getDesiredNamespace(r *release) string {

	return r.Namespace
}

// getCurrentNamespaceProtection returns the protection state for the namespace where a release is currently installed.
// It returns true if a namespace is defined as protected in the desired state file, false otherwise.
func getCurrentNamespaceProtection(rs releaseState) bool {

	return s.Namespaces[rs.Namespace].Protected
}

// isProtected checks if a release is protected or not.
// A protected is release is either: a) deployed in a protected namespace b) flagged as protected in the desired state file
// Any release in a protected namespace is protected by default regardless of its flag
// returns true if a release is protected, false otherwise
func isProtected(r *release, rs releaseState) bool {

	// if the release does not exist in the cluster, it is not protected
	if ok, _ := helmReleaseExists(r, ""); !ok {
		return false
	}

	if getCurrentNamespaceProtection(rs) {
		return true
	}

	if r.Protected {
		return true
	}

	return false

}

// getDesiredTillerNamespaceFlag returns a tiller-namespace flag with which a release is desired to be maintained
func getDesiredTillerNamespaceFlag(r *release) string {
	return " --tiller-namespace " + getDesiredTillerNamespace(r)
}

// getDesiredTillerNamespace returns the Tiller namespace with which a release should be managed
func getDesiredTillerNamespace(r *release) string {
	if r.TillerNamespace != "" {
		return r.TillerNamespace
	} else if ns, ok := s.Namespaces[r.Namespace]; ok && (s.Settings.Tillerless || (ns.InstallTiller || ns.UseTiller)) {
		return r.Namespace
	}

	return "kube-system"
}

// getCurrentTillerNamespaceFlag returns the tiller-namespace with which a release is currently maintained
func getCurrentTillerNamespaceFlag(rs releaseState) string {
	if rs.TillerNamespace != "" {
		return " --tiller-namespace " + rs.TillerNamespace
	}
	return ""
}

// getTLSFlags returns TLS flags with which a release is maintained
// If the release where the namespace is to be deployed has Tiller deployed, the TLS flags will use certs/keys for that namespace (if any)
// otherwise, it will be the certs/keys for the kube-system namespace.
func getTLSFlags(r *release) string {
	tls := ""
	ns := s.Namespaces[r.TillerNamespace]
	if r.TillerNamespace != "" {
		if tillerTLSEnabled(ns) {

			tls = " --tls --tls-ca-cert " + r.TillerNamespace + "-ca.cert --tls-cert " + r.TillerNamespace + "-client.cert --tls-key " + r.TillerNamespace + "-client.key "
		}
	} else if s.Namespaces[r.Namespace].InstallTiller {
		ns := s.Namespaces[r.Namespace]
		if tillerTLSEnabled(ns) {

			tls = " --tls --tls-ca-cert " + r.Namespace + "-ca.cert --tls-cert " + r.Namespace + "-client.cert --tls-key " + r.Namespace + "-client.key "
		}
	} else {
		ns := s.Namespaces["kube-system"]
		if tillerTLSEnabled(ns) {

			tls = " --tls --tls-ca-cert kube-system-ca.cert --tls-cert kube-system-client.cert --tls-key kube-system-client.key "
		}
	}

	return tls
}

// getDryRunFlags returns dry-run flag
func getDryRunFlags() string {
	if dryRun {
		return " --dry-run --debug "
	}
	return ""
}

// getHelmFlags returns helm flags
func getHelmFlags(r *release) string {
	var flags string

	for _, flag := range r.HelmFlags {
		flags = flags + " " + flag
	}
	return getNoHooks(r) + getTimeout(r) + getDryRunFlags() + flags
}<|MERGE_RESOLUTION|>--- conflicted
+++ resolved
@@ -263,11 +263,7 @@
 
 	cmd := command{
 		Cmd:         "bash",
-<<<<<<< HEAD
-		Args:        []string{"-c", helmCommandFromConfig(r) + " diff " + colorFlag + suppressDiffSecretsFlag + "upgrade " + r.Name + " " + r.Chart + getValuesFiles(r) + " --version " + strconv.Quote(r.Version) + " " + getSetValues(r) + getSetStringValues(r) + getDesiredTillerNamespaceFlag(r) + getTLSFlags(r)},
-=======
-		Args:        []string{"-c", "helm diff " + colorFlag + diffContextFlag + suppressDiffSecretsFlag + "upgrade " + r.Name + " " + r.Chart + getValuesFiles(r) + " --version " + strconv.Quote(r.Version) + " " + getSetValues(r) + getSetStringValues(r) + getDesiredTillerNamespaceFlag(r) + getTLSFlags(r) + getHelmFlags(r)},
->>>>>>> 8e247595
+		Args:        []string{"-c", helmCommandFromConfig(r) + " diff " + colorFlag + diffContextFlag + suppressDiffSecretsFlag + "upgrade " + r.Name + " " + r.Chart + getValuesFiles(r) + " --version " + strconv.Quote(r.Version) + " " + getSetValues(r) + getSetStringValues(r) + getDesiredTillerNamespaceFlag(r) + getTLSFlags(r) + getHelmFlags(r)},
 		Description: "diffing release [ " + r.Name + " ] using Tiller in [ " + getDesiredTillerNamespace(r) + " ]",
 	}
 
